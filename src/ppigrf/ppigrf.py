--- conflicted
+++ resolved
@@ -450,12 +450,7 @@
     return gdlat, height, Bn, Bu
 
 
-<<<<<<< HEAD
-def igrf_gc(r, theta, phi, date, coeff_fn=shc_fn):
-=======
-
-def igrf_gc(r, theta, phi, date, coeff_fn = shc_fn, min_degree=1, max_degree=13):
->>>>>>> 8ecd42b6
+def igrf_gc(r, theta, phi, date, coeff_fn=shc_fn, min_degree=1, max_degree=13):
     """
     Calculate IGRF model components
 
@@ -510,8 +505,10 @@
         )
 
     if min_degree > max_degree:
-        print('Warning: Highest degree of expansion must be larger or equal to lowest degree.')
-        print('Reset to original range.')
+        print(
+            "Warning: Highest degree of expansion must be larger or equal to lowest degree."
+        )
+        print("Reset to original range.")
         min_degree, max_degree = 1, 13
 
     # get coordinate arrays to same size and shape
@@ -552,16 +549,21 @@
     N_map = ((nn >= min_degree) & (nn <= max_degree)).astype(int)
 
     # calculate Br:
-<<<<<<< HEAD
-    G = (RE / r) ** (nn + 2) * (nn + 1) * np.hstack((P * cosmphi, P * sinmphi))
+    G = N_map * (RE / r) ** (nn + 2) * (nn + 1) * np.hstack((P * cosmphi, P * sinmphi))
     Br = G.dot(np.hstack((g.values, h.values)).T).T  # shape (n_times, n_coords)
 
     # calculate Btheta:
-    G = -((RE / r) ** (nn + 1)) * np.hstack((dP * cosmphi, dP * sinmphi)) * RE / r
+    G = (
+        -N_map
+        * ((RE / r) ** (nn + 1))
+        * np.hstack((dP * cosmphi, dP * sinmphi))
+        * RE
+        / r
+    )
     Btheta = G.dot(np.hstack((g.values, h.values)).T).T  # shape (n_times, n_coords)
 
     # calculate Bphi:
-    G = (
+    G = N_map * (
         -((RE / r) ** (nn + 1))
         * mm
         * np.hstack((-P * sinmphi, P * cosmphi))
@@ -570,31 +572,13 @@
         / np.sin(np.radians(theta))
     )
     Bphi = G.dot(np.hstack((g.values, h.values)).T).T  # shape (n_times, n_coords)
-=======
-    G  = N_map * (RE / r) ** (nn + 2) * (nn + 1) * np.hstack((P * cosmphi, P * sinmphi))
-    Br = G.dot(np.hstack((g.values, h.values)).T).T # shape (n_times, n_coords)
-
-    # calculate Btheta:
-    G  = - N_map * (RE / r) ** (nn + 1) * np.hstack((dP * cosmphi, dP * sinmphi)) \
-         * RE / r
-    Btheta = G.dot(np.hstack((g.values, h.values)).T).T # shape (n_times, n_coords)
-
-    # calculate Bphi:
-    G  = - N_map * (RE / r) ** (nn + 1) * mm * np.hstack((-P * sinmphi, P * cosmphi)) \
-         * RE / r / np.sin(np.radians(theta))
-    Bphi = G.dot(np.hstack((g.values, h.values)).T).T # shape (n_times, n_coords)
->>>>>>> 8ecd42b6
 
     # reshape and return
     outshape = tuple([Bphi.shape[0]] + list(shape))
     return Br.reshape(outshape), Btheta.reshape(outshape), Bphi.reshape(outshape)
 
 
-<<<<<<< HEAD
-def igrf(lon, lat, h, date, coeff_fn=shc_fn):
-=======
-def igrf(lon, lat, h, date, coeff_fn = shc_fn, min_degree=1, max_degree=13):
->>>>>>> 8ecd42b6
+def igrf(lon, lat, h, date, coeff_fn=shc_fn, min_degree=1, max_degree=13):
     """
     Calculate IGRF model components
 
@@ -637,10 +621,12 @@
     """
 
     if min_degree > max_degree:
-        print('Warning: Highest degree of expansion must be larger or equal to lowest degree.')
-        print('Reset to original range.')
+        print(
+            "Warning: Highest degree of expansion must be larger or equal to lowest degree."
+        )
+        print("Reset to original range.")
         min_degree, max_degree = 1, 13
-    
+
     # convert input to arrays and cast to same shape:
     lon, lat, h = np.broadcast_arrays(lon, lat, h)
     shape = lon.shape
@@ -651,11 +637,15 @@
     phi = lon
 
     # calculate geocentric components of IGRF:
-<<<<<<< HEAD
-    Br, Btheta, Bphi = igrf_gc(r, theta, phi, date, coeff_fn=coeff_fn)
-=======
-    Br, Btheta, Bphi = igrf_gc(r, theta, phi, date, coeff_fn = coeff_fn, min_degree=min_degree, max_degree=max_degree)
->>>>>>> 8ecd42b6
+    Br, Btheta, Bphi = igrf_gc(
+        r,
+        theta,
+        phi,
+        date,
+        coeff_fn=coeff_fn,
+        min_degree=min_degree,
+        max_degree=max_degree,
+    )
     Be = Bphi
 
     # convert output to geodetic
@@ -666,11 +656,7 @@
     return Be.reshape(outshape), Bn.reshape(outshape), Bu.reshape(outshape)
 
 
-<<<<<<< HEAD
-def igrf_V(r, theta, phi, date, coeff_fn=shc_fn):
-=======
-def igrf_V(r, theta, phi, date, coeff_fn = shc_fn, min_degree=1, max_degree=13):
->>>>>>> 8ecd42b6
+def igrf_V(r, theta, phi, date, coeff_fn=shc_fn, min_degree=1, max_degree=13):
     """
     Calculate IGRF magnetic potential
 
@@ -708,8 +694,10 @@
     """
 
     if min_degree > max_degree:
-        print('Warning: Highest degree of expansion must be larger or equal to lowest degree.')
-        print('Reset to original range.')
+        print(
+            "Warning: Highest degree of expansion must be larger or equal to lowest degree."
+        )
+        print("Reset to original range.")
         min_degree, max_degree = 1, 13
 
     # read coefficient file:
@@ -762,13 +750,8 @@
     N_map = ((nn >= min_degree) & (nn <= max_degree)).astype(int)
 
     # calculate Br:
-<<<<<<< HEAD
-    G = RE * (RE / r) ** (nn + 1) * np.hstack((P * cosmphi, P * sinmphi))
+    G = N_map * RE * (RE / r) ** (nn + 1) * np.hstack((P * cosmphi, P * sinmphi))
     V = G.dot(np.hstack((g.values, h.values)).T).T  # shape (n_times, n_coords)
-=======
-    G  = N_map * RE * (RE / r) ** (nn + 1) * np.hstack((P * cosmphi, P * sinmphi))
-    V = G.dot(np.hstack((g.values, h.values)).T).T # shape (n_times, n_coords)
->>>>>>> 8ecd42b6
 
     # reshape and return
     outshape = tuple([V.shape[0]] + list(shape))
